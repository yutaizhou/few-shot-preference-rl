name: few-shot-pref-rl
channels:
  - pytorch
  - nvidia
  - defaults
dependencies:
<<<<<<< HEAD
  - python=3.8 # For polymetis compatibility
  
=======
  - python

  # Development
  - black
  - isort
  - flake8
  - conda-forge::pre-commit

>>>>>>> 2d50f565
  # pytorch
  - pytorch
  - cudatoolkit=11.3
  - torchvision
  - torchtext

  # NP Family
  - numpy
  - scipy
  - networkx
  - scikit-image

  # IO
  - imageio
  - pillow
  - pyyaml
  - cloudpickle
  - h5py
  - absl-py
  - pyparsing

  # Plotting
  - tensorboard
  - pandas
  - matplotlib
  - seaborn

  # Other
  - pytest
  - tqdm
  - future

  - pip
  - pip:
<<<<<<< HEAD
      - gym>=0.12
      - dm_control
      - mujoco-py<2.2,>=2.1
      - git+https://github.com/rlworkgroup/metaworld.git@master#egg=metaworld
      - opencv-python
      - opencv-contrib-python
=======
      - gym<=0.24.1
>>>>>>> 2d50f565
<|MERGE_RESOLUTION|>--- conflicted
+++ resolved
@@ -4,19 +4,14 @@
   - nvidia
   - defaults
 dependencies:
-<<<<<<< HEAD
   - python=3.8 # For polymetis compatibility
   
-=======
-  - python
-
   # Development
   - black
   - isort
   - flake8
   - conda-forge::pre-commit
 
->>>>>>> 2d50f565
   # pytorch
   - pytorch
   - cudatoolkit=11.3
@@ -51,13 +46,9 @@
 
   - pip
   - pip:
-<<<<<<< HEAD
-      - gym>=0.12
+      - gym<=0.24.1
       - dm_control
       - mujoco-py<2.2,>=2.1
       - git+https://github.com/rlworkgroup/metaworld.git@master#egg=metaworld
       - opencv-python
-      - opencv-contrib-python
-=======
-      - gym<=0.24.1
->>>>>>> 2d50f565
+      - opencv-contrib-python